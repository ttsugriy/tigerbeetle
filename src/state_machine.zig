--- conflicted
+++ resolved
@@ -22,13 +22,6 @@
 const CreateAccountResult = tb.CreateAccountResult;
 const CreateTransferResult = tb.CreateTransferResult;
 
-<<<<<<< HEAD
-pub fn StateMachineType(comptime Storage: type, comptime constants_: struct {
-    message_body_size_max: usize,
-    lsm_batch_multiple: usize,
-    client_request_queue_max: usize,
-}) type {
-=======
 pub fn StateMachineType(
     comptime Storage: type,
     comptime config: @import("constants.zig").StateMachineConfig,
@@ -37,7 +30,6 @@
     assert(config.lsm_batch_multiple > 0);
     assert(config.vsr_operations_reserved > 0);
 
->>>>>>> 1fe29800
     return struct {
         const StateMachine = @This();
         const Grid = @import("lsm/grid.zig").GridType(Storage);
@@ -235,27 +227,15 @@
             AccountImmutable,
             .{
                 .value_count_max = .{
-<<<<<<< HEAD
-                    .timestamp = constants_.lsm_batch_multiple * math.max(
-                        constants.batch_events_max.create_accounts,
-=======
                     .timestamp = config.lsm_batch_multiple * math.max(
                         constants.batch_max.create_accounts,
->>>>>>> 1fe29800
                         // ×2 because creating a transfer will update 2 accounts.
                         2 * constants.batch_events_max.create_transfers,
                     ),
-<<<<<<< HEAD
-                    .id = constants_.lsm_batch_multiple * constants.batch_events_max.create_accounts,
-                    .user_data = constants_.lsm_batch_multiple * constants.batch_events_max.create_accounts,
-                    .ledger = constants_.lsm_batch_multiple * constants.batch_events_max.create_accounts,
-                    .code = constants_.lsm_batch_multiple * constants.batch_events_max.create_accounts,
-=======
                     .id = config.lsm_batch_multiple * constants.batch_max.create_accounts,
                     .user_data = config.lsm_batch_multiple * constants.batch_max.create_accounts,
                     .ledger = config.lsm_batch_multiple * constants.batch_max.create_accounts,
                     .code = config.lsm_batch_multiple * constants.batch_max.create_accounts,
->>>>>>> 1fe29800
                 },
                 .ignored = &[_][]const u8{ "flags", "padding" },
                 .derived = .{},
@@ -267,13 +247,8 @@
             AccountMutable,
             .{
                 .value_count_max = .{
-<<<<<<< HEAD
-                    .timestamp = constants_.lsm_batch_multiple * math.max(
-                        constants.batch_events_max.create_accounts,
-=======
                     .timestamp = config.lsm_batch_multiple * math.max(
                         constants.batch_max.create_accounts,
->>>>>>> 1fe29800
                         // ×2 because creating a transfer will update 2 accounts.
                         2 * constants.batch_events_max.create_transfers,
                     ),
@@ -283,23 +258,6 @@
                     // * Each transfer modifies two accounts. However, this does not
                     //   necessitate an additional ×2 multiplier — the credits of the debit
                     //   account and the debits of the credit account are not modified.
-<<<<<<< HEAD
-                    .debits_pending = constants_.lsm_batch_multiple * math.max(
-                        constants.batch_events_max.create_accounts,
-                        2 * constants.batch_events_max.create_transfers,
-                    ),
-                    .debits_posted = constants_.lsm_batch_multiple * math.max(
-                        constants.batch_events_max.create_accounts,
-                        2 * constants.batch_events_max.create_transfers,
-                    ),
-                    .credits_pending = constants_.lsm_batch_multiple * math.max(
-                        constants.batch_events_max.create_accounts,
-                        2 * constants.batch_events_max.create_transfers,
-                    ),
-                    .credits_posted = constants_.lsm_batch_multiple * math.max(
-                        constants.batch_events_max.create_accounts,
-                        2 * constants.batch_events_max.create_transfers,
-=======
                     .debits_pending = config.lsm_batch_multiple * math.max(
                         constants.batch_max.create_accounts,
                         2 * constants.batch_max.create_transfers,
@@ -315,7 +273,6 @@
                     .credits_posted = config.lsm_batch_multiple * math.max(
                         constants.batch_max.create_accounts,
                         2 * constants.batch_max.create_transfers,
->>>>>>> 1fe29800
                     ),
                 },
                 .ignored = &[_][]const u8{"padding"},
@@ -328,18 +285,6 @@
             Transfer,
             .{
                 .value_count_max = .{
-<<<<<<< HEAD
-                    .timestamp = constants_.lsm_batch_multiple * constants.batch_events_max.create_transfers,
-                    .id = constants_.lsm_batch_multiple * constants.batch_events_max.create_transfers,
-                    .debit_account_id = constants_.lsm_batch_multiple * constants.batch_events_max.create_transfers,
-                    .credit_account_id = constants_.lsm_batch_multiple * constants.batch_events_max.create_transfers,
-                    .user_data = constants_.lsm_batch_multiple * constants.batch_events_max.create_transfers,
-                    .pending_id = constants_.lsm_batch_multiple * constants.batch_events_max.create_transfers,
-                    .timeout = constants_.lsm_batch_multiple * constants.batch_events_max.create_transfers,
-                    .ledger = constants_.lsm_batch_multiple * constants.batch_events_max.create_transfers,
-                    .code = constants_.lsm_batch_multiple * constants.batch_events_max.create_transfers,
-                    .amount = constants_.lsm_batch_multiple * constants.batch_events_max.create_transfers,
-=======
                     .timestamp = config.lsm_batch_multiple * constants.batch_max.create_transfers,
                     .id = config.lsm_batch_multiple * constants.batch_max.create_transfers,
                     .debit_account_id = config.lsm_batch_multiple * constants.batch_max.create_transfers,
@@ -350,7 +295,6 @@
                     .ledger = config.lsm_batch_multiple * constants.batch_max.create_transfers,
                     .code = config.lsm_batch_multiple * constants.batch_max.create_transfers,
                     .amount = config.lsm_batch_multiple * constants.batch_max.create_transfers,
->>>>>>> 1fe29800
                 },
                 .ignored = &[_][]const u8{ "reserved", "flags" },
                 .derived = .{},
@@ -359,11 +303,7 @@
 
         const PostedGroove = @import("lsm/posted_groove.zig").PostedGrooveType(
             Storage,
-<<<<<<< HEAD
-            constants_.lsm_batch_multiple * constants.batch_events_max.create_transfers,
-=======
             config.lsm_batch_multiple * constants.batch_max.create_transfers,
->>>>>>> 1fe29800
         );
 
         pub const Workload = WorkloadType(StateMachine);
@@ -1516,11 +1456,8 @@
         // Overestimate the batch size because the test never compacts.
         .message_body_size_max = TestContext.message_body_size_max,
         .lsm_batch_multiple = 1,
-<<<<<<< HEAD
         .client_request_queue_max = 1,
-=======
         .vsr_operations_reserved = 128,
->>>>>>> 1fe29800
     });
     const message_body_size_max = 32 * @sizeOf(Account);
 
@@ -2620,11 +2557,8 @@
     const StateMachine = StateMachineType(Storage, .{
         .message_body_size_max = 1000 * @sizeOf(Account),
         .lsm_batch_multiple = 1,
-<<<<<<< HEAD
         .client_request_queue_max = 1,
-=======
         .vsr_operations_reserved = 128,
->>>>>>> 1fe29800
     });
 
     std.testing.refAllDecls(StateMachine);
